//
//  WebView.swift
//  r2-navigator-swift
//
//  Created by Winnie Quinn, Alexandre Camilleri on 8/23/17.
//
//  Copyright 2018 Readium Foundation. All rights reserved.
//  Use of this source code is governed by a BSD-style license which is detailed
//  in the LICENSE file present in the project repository where this source code is maintained.
//

import WebKit

import R2Shared

protocol WebViewDelegate: class {
    func willAnimatePageChange()
    func didEndPageAnimation()
    func displayRightDocument()
    func displayLeftDocument()
    func handleCenterTap()
    func publicationIdentifier() -> String?
    func publicationBaseUrl() -> URL?
    func handleTapOnLink(with url: URL)
    func handleTapOnInternalLink(with href: String)
<<<<<<< HEAD
    func documentPageDidChange(webView: WebView, currentPage: Int ,totalPage: Int)
    
    /// Returns whether the web view is allowed to copy the text selection to the pasteboard.
    func requestCopySelection() -> Bool
    func didCopySelection()
=======
    func documentPageDidChanged(webview: WebView, currentPage: Int ,totalPage: Int)
>>>>>>> 4d1c79e9
}

class WebView: UIView, Loggable {
    
    public weak var viewDelegate: WebViewDelegate?
    fileprivate let initialLocation: BinaryLocation
    
    let webView: WKWebView

    let readingProgression: ReadingProgression

    var pageTransition: PageTransition
<<<<<<< HEAD
    var editingActions: [EditingAction]
    let contentInset: [UIUserInterfaceSizeClass: EPUBContentInsets]
=======
    var editingActions: EditingActionsController
>>>>>>> 4d1c79e9
    
    weak var activityIndicatorView: UIActivityIndicatorView?

    public var initialId: String?
    // progression and totalPages only work on 'readium-scroll-off' mode
    public var progression: Double?
    public var totalPages: Int?
    public func currentPage() -> Int {
        guard progression != nil && totalPages != nil else {
            return 1
        }
        return Int(progression! * Double(totalPages!)) + 1
    }
    
    internal var userSettings: UserSettings? {
        didSet {
            guard let userSettings = userSettings else { return }
            updateActivityIndicator(for: userSettings)
        }
    }

    public var documentLoaded = false

    var hasLoadedJsEvents = false
    
    var jsEvents: [String: (Any) -> Void] {
        return [
            "leftTap": leftTapped,
            "centerTap": centerTapped,
            "rightTap": rightTapped,
            "didLoad": documentDidLoad,
            "updateProgression": progressionDidChange
        ]
    }

    internal enum Scroll {
        case left
        case right
        
        func proceed(on target: WebView) {
            switch target.pageTransition {
            case .none:
                evaluateJavascriptForScroll(on: target)
            case .animated:
                performSwipeTransition(on: target)
            }
        }
        
        private func evaluateJavascriptForScroll(on target: WebView) {
            let dir = target.readingProgression.rawValue
            switch self {
            case .left:
                target.webView.evaluateJavaScript("scrollLeft(\"\(dir)\");", completionHandler: { result, error in
                    if error == nil, let result = result as? String, result == "edge" {
                        target.viewDelegate?.displayLeftDocument()
                    }
                })
            case .right:
                target.webView.evaluateJavaScript("scrollRight(\"\(dir)\");", completionHandler: { result, error in
                    if error == nil, let result = result as? String, result == "edge" {
                        target.viewDelegate?.displayRightDocument()
                    }
                })
            }
        }
        
        private func performSwipeTransition(on target: WebView) {
            let scrollView = target.scrollView
            switch self {
            case .left:
                let isAtFirstPageInDocument = scrollView.contentOffset.x == 0
                if !isAtFirstPageInDocument {
                    target.viewDelegate?.willAnimatePageChange()
                    return scrollView.scrollToPreviousPage()
                }
            case .right:
                let isAtLastPageInDocument = scrollView.contentOffset.x == scrollView.contentSize.width - scrollView.frame.size.width
                if !isAtLastPageInDocument {
                    target.viewDelegate?.willAnimatePageChange()
                    return scrollView.scrollToNextPage()
                }
            }
            evaluateJavascriptForScroll(on: target)
        }
    }
    
    var sizeObservation: NSKeyValueObservation?
    
    private var shouldNotifyCopySelection = false

<<<<<<< HEAD
    required init(initialLocation: BinaryLocation, readingProgression: ReadingProgression, pageTransition: PageTransition = .none, disableDragAndDrop: Bool = false, editingActions: [EditingAction] = [], contentInset: [UIUserInterfaceSizeClass: EPUBContentInsets]) {
=======
    init(frame: CGRect, initialLocation: BinaryLocation, pageTransition: PageTransition = .none, disableDragAndDrop: Bool = false, editingActions: EditingActionsController) {
>>>>>>> 4d1c79e9
        self.initialLocation = initialLocation
        self.readingProgression = readingProgression
        self.pageTransition = pageTransition
        self.editingActions = editingActions
        self.webView = WKWebView(frame: .zero, configuration: .init())
        self.contentInset = contentInset
      
        super.init(frame: .zero)
        
        webView.frame = bounds
        webView.autoresizingMask = [.flexibleWidth, .flexibleHeight]
        addSubview(webView)

        if disableDragAndDrop { disableDragAndDropInteraction() }
        isOpaque = false
        backgroundColor = UIColor.clear
        
        setupWebView()

        sizeObservation = scrollView.observe(\.contentSize, options: .new) { (thisScrollView, thisValue) in
            // update total pages
            guard self.documentLoaded else { return }
            guard let newWidth = thisValue.newValue?.width else {return}
            let pageWidth = self.scrollView.frame.size.width
            if pageWidth == 0.0 {return} // Possible zero value
            let pageCount = Int(newWidth / self.scrollView.frame.size.width);
            if self.totalPages != pageCount {
                self.totalPages = pageCount
                self.viewDelegate?.documentPageDidChange(webView: self, currentPage: self.currentPage(), totalPage: pageCount)
            }
        }
        scrollView.alpha = 0
<<<<<<< HEAD

        NotificationCenter.default.addObserver(self, selector: #selector(pasteboardDidChange), name: UIPasteboard.changedNotification, object: nil)
    }
    
    func setupWebView() {
        webView.backgroundColor = UIColor.clear
        scrollView.backgroundColor = UIColor.clear
        
        webView.allowsBackForwardNavigationGestures = false

        scrollView.showsHorizontalScrollIndicator = false
        scrollView.showsVerticalScrollIndicator = false
        if #available(iOS 11.0, *) {
            // Prevents the pages from jumping down when the status bar is toggled
            scrollView.contentInsetAdjustmentBehavior = .never
        }

        webView.navigationDelegate = self
        webView.uiDelegate = self
        scrollView.delegate = self
=======
>>>>>>> 4d1c79e9
    }

    @available(*, unavailable)
    required init?(coder: NSCoder) {
        fatalError("init(coder:) has not been implemented")
    }
<<<<<<< HEAD
    
    deinit {
        NotificationCenter.default.removeObserver(self)
    }
    
    var scrollView: UIScrollView {
        return webView.scrollView
    }
=======
>>>>>>> 4d1c79e9

    override func didMoveToSuperview() {
        // Fixing an iOS 9 bug by explicitly clearing scrollView.delegate before deinitialization
        if superview == nil {
            scrollView.delegate = nil
        }
        else {
            scrollView.delegate = self
        }
    }

    func load(_ request: URLRequest) {
        webView.load(request)
    }
  
    public override func canPerformAction(_ action: Selector, withSender sender: Any?) -> Bool {
        return super.canPerformAction(action, withSender: sender) && editingActions.canPerformAction(action)
    }

    override func copy(_ sender: Any?) {
        guard editingActions.requestCopy() else {
            return
        }
        super.copy(sender)
    }

    internal func dismissIfNeeded() {
        self.isUserInteractionEnabled = false
        self.isUserInteractionEnabled = true
    }

    /// Called from the JS code when a tap is detected in the 2/10 left
    /// part of the screen.
    ///
    /// - Parameter body: Unused.
    internal func leftTapped(body: Any) {
        // Verify that the document is properly loaded.
        guard documentLoaded else {
            return
        }
        
        Scroll.left.proceed(on: self)
        dismissIfNeeded()
    }

    /// Called from the JS code when a tap is detected in the 2/10 right
    /// part of the screen.
    ///
    /// - Parameter body: Unused.
    internal func rightTapped(body: Any) {
        // Verify that the document is properly loaded.
        guard documentLoaded else {
            return
        }
        Scroll.right.proceed(on: self)
        dismissIfNeeded()
    }

    /// Called from the JS code when a tap is detected in the 6/10 center
    /// part of the screen.
    ///
    /// - Parameter body: Unused.
    internal func centerTapped(body: Any) {
        viewDelegate?.handleCenterTap()
        dismissIfNeeded()
    }

    /// Called by the javascript code to notify on DocumentReady.
    ///
    /// - Parameter body: Unused.
    internal func documentDidLoad(body: Any) {
        documentLoaded = true
        
        switch pageTransition {
        case .none:
            scrollView.alpha = 1
            activityIndicatorView?.stopAnimating()
        case .animated:
            fadeInWithDelay()
        }
        
        applyUserSettingsStyle()
        scrollToInitialPosition()
    }
    
    // Scroll at position 0-1 (0%-100%)
    internal func scrollAt(position: Double) {
        guard position >= 0 && position <= 1 else { return }
        
        let dir = readingProgression.rawValue
        webView.evaluateJavaScript("scrollToPosition(\'\(position)\', \'\(dir)\')",
            completionHandler: nil)
    }

    // Scroll at the tag with id `tagId`.
    internal func scrollAt(tagId: String) {
        webView.evaluateJavaScript("scrollToId(\'\(tagId)\');",
            completionHandler: nil)
    }

    // Scroll to .beggining or .end.
    internal func scrollAt(location: BinaryLocation) {
        switch location {
        case .left:
            scrollAt(position: 0)
        case .right:
            scrollAt(position: 1)
        }
    }

    /// Moves the webView to the initial location.
    fileprivate func scrollToInitialPosition() {

        /// If the savedProgression property has been set by the navigator.
        if let initialPosition = progression, initialPosition > 0.0 {
            scrollAt(position: initialPosition)
        } else if let initialId = initialId {
            scrollAt(tagId: initialId)
        } else {
            scrollAt(location: initialLocation)
        }
    }

    // Called by the javascript code to notify that scrolling ended.
    internal func progressionDidChange(body: Any) {
        guard documentLoaded, let bodyString = body as? String, let newProgression = Double(bodyString) else {
            return
        }
        
        let originPage = self.currentPage()

        progression = newProgression
        
        let currentPage = self.currentPage()
        
        if originPage != currentPage {
            if let pages = totalPages {
                viewDelegate?.documentPageDidChange(webView: self, currentPage: currentPage, totalPage: pages)
            }
        }
    }

    /// Update webview style to userSettings.
    func applyUserSettingsStyle() {
        guard let userSettings = userSettings else {
            return
        }
        for cssProperty in userSettings.userProperties.properties {
            webView.evaluateJavaScript("setProperty(\"\(cssProperty.name)\", \"\(cssProperty.toString())\");", completionHandler: nil)
        }
    }

}

// MARK: - WKScriptMessageHandler for handling incoming message from the Bridge.js
// javascript code.
extension WebView: WKScriptMessageHandler {

    // Handles incoming calls from JS.
    func userContentController(_ userContentController: WKUserContentController,
                               didReceive message: WKScriptMessage) {
        if let handler = jsEvents[message.name] {
            handler(message.body)
        }
    }

    /// Add a message handler for incoming javascript events.
    internal func addMessageHandlers() {
        if hasLoadedJsEvents { return }
        // Add the message handlers.
        for eventName in jsEvents.keys {
            webView.configuration.userContentController.add(self, name: eventName)
        }
        hasLoadedJsEvents = true
    }

    // Deinit message handlers (preventing strong reference cycle).
    internal func removeMessageHandlers() {
        for eventName in jsEvents.keys {
            webView.configuration.userContentController.removeScriptMessageHandler(forName: eventName)
        }
        hasLoadedJsEvents = false
    }
}

extension WebView: WKNavigationDelegate {

    func webView(_ webView: WKWebView, decidePolicyFor navigationAction: WKNavigationAction,
                 decisionHandler: @escaping (WKNavigationActionPolicy) -> Void) {
        let navigationType = navigationAction.navigationType

        if navigationType == .linkActivated {
            if let url = navigationAction.request.url {
                // TO/DO add URL normalisation.
                //check url if internal or external
                let publicationBaseUrl = viewDelegate?.publicationBaseUrl()

                if url.host == publicationBaseUrl?.host,
                    let baseUrlString = publicationBaseUrl?.absoluteString {
                    // Internal link.
                    let href = url.absoluteString.replacingOccurrences(of: baseUrlString, with: "")
                    viewDelegate?.handleTapOnInternalLink(with: href)
                } else {
                    viewDelegate?.handleTapOnLink(with: url)
                }
            }
        }

        decisionHandler(navigationType == .other ? .allow : .cancel)
    }
}

extension WebView: UIScrollViewDelegate {

    func scrollViewDidEndScrollingAnimation(_ scrollView: UIScrollView) {
        scrollView.isUserInteractionEnabled = true
        viewDelegate?.didEndPageAnimation()
    }
    
    func scrollViewDidEndDragging(_ scrollView: UIScrollView, willDecelerate decelerate: Bool) {
        viewDelegate?.didEndPageAnimation()
    }
    
    func scrollViewDidEndDecelerating(_ scrollView: UIScrollView) {
        viewDelegate?.didEndPageAnimation()
    }
    
    func scrollViewDidZoom(_ scrollView: UIScrollView) {
        // Do not remove: overriden in subclasses
    }

}

extension WebView: WKUIDelegate {
    
    // The property allowsLinkPreview is default false in iOS9, so it should be safe to use @available(iOS 10.0, *)
    @available(iOS 10.0, *)
    func webView(_ webView: WKWebView, shouldPreviewElement elementInfo: WKPreviewElementInfo) -> Bool {
        let publicationBaseUrl = viewDelegate?.publicationBaseUrl()
        let url = elementInfo.linkURL
        if url?.host == publicationBaseUrl?.host {
            return false
        }
        return true
    }
}

private extension UIScrollView {
    
    func scrollToNextPage() {
        moveHorizontalContent(with: bounds.size.width)
    }
    
    func scrollToPreviousPage() {
        moveHorizontalContent(with: -bounds.size.width)
    }
    
    private func moveHorizontalContent(with offsetX: CGFloat) {
        isUserInteractionEnabled = false
        
        var newOffset = contentOffset
        newOffset.x += offsetX
        let rounded = round(newOffset.x / offsetX) * offsetX
        newOffset.x = rounded
        let area = CGRect.init(origin: newOffset, size: bounds.size)
        scrollRectToVisible(area, animated: true)
    }
}

private extension WebView {
    
    func fadeInWithDelay() {
        //TODO: We need to give the CSS and webview time to layout correctly. 0.2 seconds seems like a good value for it to work on an iPhone 5s. Look into solving this better
        DispatchQueue.main.asyncAfter(deadline: .now() + 0.2) {
            self.activityIndicatorView?.stopAnimating()
            UIView.animate(withDuration: 0.3, animations: {
                self.scrollView.alpha = 1
            })
        }
    }
    
    func updateActivityIndicator(for userSettings: UserSettings) {
        guard let appearance = userSettings.userProperties.getProperty(reference: ReadiumCSSReference.appearance.rawValue) as? Enumerable else { return }
        guard appearance.values.count > appearance.index else { return }
        let value = appearance.values[appearance.index]
        switch value {
        case "readium-night-on":
            createActivityIndicator(style: .white)
        default:
            createActivityIndicator(style: .gray)
        }
    }
    
    func createActivityIndicator(style: UIActivityIndicatorView.Style) {
        if pageTransition == .none { return }
        if documentLoaded { return }
      if activityIndicatorView?.style == style { return }
        activityIndicatorView?.removeFromSuperview()
      let view = UIActivityIndicatorView(style: style)
        view.translatesAutoresizingMaskIntoConstraints = false
        self.addSubview(view)
        view.centerXAnchor.constraint(equalTo: self.centerXAnchor).isActive = true
        view.centerYAnchor.constraint(equalTo: self.centerYAnchor).isActive = true
        view.startAnimating()
        activityIndicatorView = view
    }
    
    func disableDragAndDropInteraction() {
        if #available(iOS 11.0, *) {
            guard let webScrollView = subviews.compactMap( { $0 as? UIScrollView }).first,
                let contentView = webScrollView.subviews.first(where: { $0.interactions.count > 1 }),
                let dragInteraction = contentView.interactions.compactMap({ $0 as? UIDragInteraction }).first else { return }
            contentView.removeInteraction(dragInteraction)
        }
    }
}<|MERGE_RESOLUTION|>--- conflicted
+++ resolved
@@ -23,15 +23,7 @@
     func publicationBaseUrl() -> URL?
     func handleTapOnLink(with url: URL)
     func handleTapOnInternalLink(with href: String)
-<<<<<<< HEAD
     func documentPageDidChange(webView: WebView, currentPage: Int ,totalPage: Int)
-    
-    /// Returns whether the web view is allowed to copy the text selection to the pasteboard.
-    func requestCopySelection() -> Bool
-    func didCopySelection()
-=======
-    func documentPageDidChanged(webview: WebView, currentPage: Int ,totalPage: Int)
->>>>>>> 4d1c79e9
 }
 
 class WebView: UIView, Loggable {
@@ -44,13 +36,9 @@
     let readingProgression: ReadingProgression
 
     var pageTransition: PageTransition
-<<<<<<< HEAD
-    var editingActions: [EditingAction]
     let contentInset: [UIUserInterfaceSizeClass: EPUBContentInsets]
-=======
     var editingActions: EditingActionsController
->>>>>>> 4d1c79e9
-    
+  
     weak var activityIndicatorView: UIActivityIndicatorView?
 
     public var initialId: String?
@@ -140,11 +128,8 @@
     
     private var shouldNotifyCopySelection = false
 
-<<<<<<< HEAD
-    required init(initialLocation: BinaryLocation, readingProgression: ReadingProgression, pageTransition: PageTransition = .none, disableDragAndDrop: Bool = false, editingActions: [EditingAction] = [], contentInset: [UIUserInterfaceSizeClass: EPUBContentInsets]) {
-=======
-    init(frame: CGRect, initialLocation: BinaryLocation, pageTransition: PageTransition = .none, disableDragAndDrop: Bool = false, editingActions: EditingActionsController) {
->>>>>>> 4d1c79e9
+    required init(initialLocation: BinaryLocation, readingProgression: ReadingProgression, pageTransition: PageTransition = .none, disableDragAndDrop: Bool = false, editingActions: EditingActionsController, contentInset: [UIUserInterfaceSizeClass: EPUBContentInsets]) {
+
         self.initialLocation = initialLocation
         self.readingProgression = readingProgression
         self.pageTransition = pageTransition
@@ -177,9 +162,6 @@
             }
         }
         scrollView.alpha = 0
-<<<<<<< HEAD
-
-        NotificationCenter.default.addObserver(self, selector: #selector(pasteboardDidChange), name: UIPasteboard.changedNotification, object: nil)
     }
     
     func setupWebView() {
@@ -198,25 +180,16 @@
         webView.navigationDelegate = self
         webView.uiDelegate = self
         scrollView.delegate = self
-=======
->>>>>>> 4d1c79e9
     }
 
     @available(*, unavailable)
     required init?(coder: NSCoder) {
         fatalError("init(coder:) has not been implemented")
     }
-<<<<<<< HEAD
-    
-    deinit {
-        NotificationCenter.default.removeObserver(self)
-    }
-    
+  
     var scrollView: UIScrollView {
         return webView.scrollView
     }
-=======
->>>>>>> 4d1c79e9
 
     override func didMoveToSuperview() {
         // Fixing an iOS 9 bug by explicitly clearing scrollView.delegate before deinitialization
